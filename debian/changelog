<<<<<<< HEAD

  [Yen-Shin Chen]
  * Rupture: fix a bug in get_dppvalue
=======
  [Graeme Weatherill]
  * Adds 'sample' method to PMF class
>>>>>>> b9468f79

  [Matteo Nastasi]
  * Packaging system improvement

  [Yen-Shin Chen]
  * Rupture: adds 'rupture_slip_direction' slot

  [Graeme Weatherill]
  * Adds Atkinson & Macias (2009) Subduction Interface GMPE
 
  [Yen-Shin Chen]
  * Simple fault: Adds 'hypo_list' and 'slip_list' slot
  * Adds 'rcdpp' slot to DistanceContext object
  * ParametricProbabilisticRupture: adds 'rupture_slip_direction' slot and get_dppvalue, get_cdppvalue method
  * Implements near fault effect- directivity adaptation of Chiou & Youngs 2014

python-oq-hazardlib (0.14.0-0~precise01) precise; urgency=low

  [Matteo Nastasi, Daniele Viganò]
  * Add binary package support for both Ubuntu 12.04 (Precise)
    and Ubuntu 14.04 (Trusty)

  [Michele Simionato]
  * Introduced a compact representation of the GMFs as a single array

  [Graeme Weatherill]
  * Implements Dost et al (2004) Induced Seismicity GMPE
  * Implements Atkinson (2015) Induced Seismicity GMPE
  * Adds new tectonic region type "Induced" to constants

  [Graeme Weatherill]
  * Adds 'hypo_loc' slot to RuptureContext object
  * Implements Abrahamson et al. (2015) BC Hydro GMPE
  * Adds backarc term to the Site and SiteCollection object

  [Marco Pagani]
  * Fixes a bug in the calculation of the hanging wall term of the Abrahamson
    et al. (2014)

  [Yen-Shin Chen]
  * Simple fault: added a method to finds the index of the fault patch including the hypocentre.
  * Base surface: fixes mesh input in get_hypo_location method
  * Near fault: implementing the Chiou & Spudich(2014) direcitivty model, the methods needed in the model.

  [Yen-Shin Chen]
  * Simple fault: added a method to retrieve the vertexes of a patch given its index
  * Base surface: added a method to get a set of point representing a resampled top edge

 -- Matteo Nastasi (GEM Foundation) <nastasi@openquake.org>  Thu, 07 May 2015 09:34:15 +0200

python-oq-hazardlib (0.13.1-0) precise; urgency=low

  [Graeme Weatherill]
  * Fixes area hypocentral depth bug

 -- Matteo Nastasi (GEM Foundation) <nastasi@openquake.org>  Mon, 02 Mar 2015 09:40:47 +0100

python-oq-hazardlib (0.13.0-0) precise; urgency=low

  [Marco Pagani]
  * Implements Ask2014 GMPE

  [Graeme Weatherill]
  * Implements Rietbrock et al (2013) GMPE

  [Yen-Shin Chen]
  * enable to change the hypocentre location.

  [Marco Pagani]
  * Gridsource added

  [Michele Simionato]
  * Added a test sensitive to the underlying distance libraries

  [Marco Pagani]
  * Ry0 support

  [Graeme Weatherill]
  * Implements Bindi et al (2014) GMPE

  [Laurentiu Danciu]
  * Implements Cf2008 for Swiss GMPE

  [Graeme Weatherill]
  * Implements Cauzzi et al (2014) GMPE
  * Implements PEER adaptation of Chiou & Youngs 2014

 -- Matteo Nastasi (GEM Foundation) <nastasi@openquake.org>  Wed, 25 Feb 2015 16:04:03 +0100

python-oq-hazardlib (0.12.1-0) precise; urgency=low

  * consistency in version management between debian/ubuntu package and
    library from git sources

 -- Matteo Nastasi (GEM Foundation) <nastasi@openquake.org>  Thu, 18 Dec 2014 15:02:40 +0100

python-oq-hazardlib (0.12.0-0) precise; urgency=low

  * Bugs fixed in 0.12.0 release: http://goo.gl/GjbF2r
  * Adds "set_mfd" function to modify Evenly Discretized MFD
  * Implements Campbell & Bozorgnia (2014) NGA-West 2 GMPE
  * Now ParametricProbabilisticRupture is unpickled correctly
  * Magnitude scaling for subduction, Strasser et al. (2010)
  * Added some utilities which are useful when implementing hazard
    calculators in commonlib
  * results in terms of g
  * Implements the Bindi et al. (2011) GMPE (Cleaned up implementation from
    Francesco Martinelli, INGV: https://github.com/gem/oq-hazardlib/pull/254)
  * Added to each source the optional attributes trt_model_id, weight, seed
  * Modify get_fault_vertices_3d in simple_fault.py and the test
  * Introduced the max_distance concept in the GeographicObjects class
  * Ef2013ch
  * This is making sure that the current CY2008 is not modified Small fixes to
    documentation Small fixes to documentation update utils_swiss_gmpe CY2008
    added a new class _swiss.py, pep8 pass ZH2006 - added a new
    class - zh2006_swiss CY2008Swiss - p8p fixes
    CY2008Swiss - adjusted single_sigma, upgrade of swiss_utils.py to cover
    these adjustments CY2008 adjusted, without test ZH2006Swiss - intendation
    error fixed ZH2006Swiss - minor fix -OQ ready ZH2006Swiss - minor fix -OQ
    ready ZH2006Swiss - single station sigma adjusted -OQ ready CY2008Swiss
    test and tables clean -up CY2008 extended and adjusted GMPE for use in the
    new Swiss Hazard Model [2014] ZH2006Swiss copyrights update ZH2006Swiss
    pep8 fixes ZH2006Swiss - embeded single-station logic-tree no pep8
    ZH2006Swiss - embeded single-station logic-tree no pep8
  * Cy2008ch
  * Zh2006ch
  * Implements Convertito et al. (2012) GMPE
  * Modifications of the Cauzzi and Faccioli (2008) for the Swiss Hazard model
  * Reverted the merge of the branch CF2008
  * Implements Boore, Stewart, Seyhan and Atkinson (2014) NGA-West 2 GMPE
  * Defines Swiss AB2010 to update std dev definiton
  * Cf2008
  * Changed the API of the GmfComputer
  * Fixed a link in a comment
  * add rst file for chiou_youngs_2014 GMPE
  * AkB2010 extended and adjusted for use in the new Swiss Hazard model [2014]
  * added Bradley 2013 GMPE
  * Make sure that context objects are not changed inside 'get_mean_and_stddevs'
  * Initial implementation of Chiou & Youngs (2014) GMPE
  * Initial implementation of Megawati & Pan (2010) GMPE
  * Adding get_fault_vertexes_3d in hazardlib/geo/surface/simple_fault.py
  * added NZ specific McVerry et al 2006 GMPE for Asc, SInter, SSlab and Volc
  * Implements Fukushima & Tanaka (1990) GMPE for PGA
  * Extend rup context
  * added validation mechanism to ComplexFaultSurface
  * Added a class to extract the closest object
  * added class method to construct planar surfaces from corner points
  * Support for nonparametric sources and a bit of cleanup
  * Add tox.ini config for easy test running
  * Implement corrections for Si & Midorikawa 1999 GMPE
  * imt.from_string now returns a ValueError and can be used as a validator
  * Rx investigation
  * Made the GmfComputer more debuggable
  * Provide a meaningful error message when a correlation model is provided
    together with a GMPE without inter/intra stddevs
  * extend SiteContext to accept also sites coordinates (lons and lats)
  * Add "contributors" file
  * Add test run instructions to README
  * Separates correlation model from distance calculation
  * Add a debug flag to enable set -x in packager.sh
  * Changed the GmfComputer to work with several GSIMs at the time
  * Solved a long standing bug with inconsistent unpickling of the IMTs
  * Introduce a GmfComputer class calling gsim.make_context only once
  * Cleanup of the filtering and removed unused code
  * replaced repi with rjb in Boore et al. 1993 GMPE
  * fixed bug in as1997 and re-arranged data to let the bug showing up
  * fixed sadigh 1997 GMPE when mag > 8.5
  * Abrahamson and Silva 1997 GMPE
  * Garcia et al. 2005 GMPE
  * Fixes the Lin 2009
  * Campbell and Bozorgnia 2003 GMPE
  * Climent94
  * Implements comprehensive Akkar et al. (2014) GMPE set
  * Added a SiteCollection.indices property
  * Deprecation mechanism for GSIM classes
  * Fix branch var to be compliant within the new CI git plugin
  * Light weight site collection
  * Updates Copyright to 2014
  * Fixed sphinx build
  * Magnitude conversion equation in Atkinson & Boore 1995 GMPE
  * Replaced the method mfd.get_min_mag with a method mfd.get_min_max_mag
  * fix-frankel
  * Optimize disagg
  * Expand the result of calc.gmf.ground_motion_fields only if a nontrivial
    filtering function is passed
  * Ceus gmpes
  * Implements the Douglas et al. (2013) GMPE (Stochastic)
  * fixed doc
  * Add the Tavakoli and Pezeshk (2005) GMPE
  * Youngs et al. 1997 for NSHMP 2008 US model
  * Added a dictionary pmf_map
  * Zhao et al. 2006 for NSHMP 2008 US model
  * Atkinson and Boore 2003 GMPEs
  * geomatrix 1993 GMPE for subduction intraslab
  * somerville et al. 2001 GMPE
  * Implement Silva et al. 2002 GMPE
  * Implement Atkinson and Boore 2006 GMPE for 2008 US model
  * Frankel et al. 1996 GMPE
  * Toro et. al. 1997 GMPE as needed for the 2008 NSHMP-US model
  * Campbell 2003 GMPE for 2008 US hazard model
  * Add to the SiteCollection an array of site ids
  * Simplified SiteCollection.expand
  * We must not lose the traceback of exceptions
  * Added the method get_surface_vertexes
  * Remove 'time span' from stochastic event set and disaggregation calculators
  * Fixed a few links for Sphinx
  * Implement Non Parametric source and generalized hazard curve calculator
  * fixed bug with rupture and distance parameters definition
  * Added a __repr__ to source objects
  * Implemented count_ruptures method
  * Boore Atkinson 2011
  * Atkinson and Boore 1995 GMPE for Canada Model
  * Modifications to Youngs et al. 1997 GMPE for 2010 Western Canada Model
  * Berge-Thierry et al. 2003 GMPE
  * Implement Boore, Joyner and Fumal 1993 GMPE for 2010 Western Canada Model
  * Make Rx Distance calculation working properly with complex geometries
  * Atkinson and Boore 1995 GMPE
  * Implements the Boore, Joyner & Fumal (1997) GMPE
  * Moved the tests inside the package
  * IMT objects are now pickleable
  * Fixes header in Lin (2009) doc
  * Added the RotD50 horizontal component
  * Implements Lin (2009) GMPE for Active Shallow Faults in Taiwan
  * Fix rupture-sites distance filtering for point and area sources
  * Fix rupture distance filtering in Point and Area Source
  * better documentation for Akkar Bommer 2010 GMPE
  * Undo a false optimization in the SiteCollection.
  * Magniture-Area scaling relationship to mimic point ruptures
  * Implements GMPE of Pezeshk et al (2011) for Eastern North America
  * Create abstract classes to represent scaling relationships with
    uncertainties
  * Implements Campbell & Bozorgnia (2008) GMPE
  * Somerville et al. 2009 GMPE for Australia Hazard Model
  * Allen 2012 GMPE for Australia Hazard Model
  * Compute ground motion fields given the epsilons in input
  * Add __version__ to package init [r=matley] [f=*trivial]
  * CEUS 2011 magnitude scaling relationship [r=larsbutler]
  * Simple fault surface: better error messages for checking mesh dimensions
  * Pickeable sources

 -- Matteo Nastasi (GEM Foundation) <nastasi@openquake.org>  Wed, 10 Dec 2014 11:17:03 +0100

python-oq-hazardlib (0.11.0-0) precise; urgency=low

  * refactor algorithm for calculating planar surface coordinates (LP: #1190569)
  * Akkar et al2013
  * Add an .id attribute to Site objects (LP: #1184603)
  * Utils to get available Area/Magnitude Scaling relationships (LP: #1180421)
  * Added source and ruptures filtering to stochastic_event_set_poissonian
    (LP: #1178571)
  * Calculators report source_id on failure (LP: #1174207)
  * fixed bug in creation of complex fault surface crossing IDL (LP: #1176066)
  * fixed bug in get_orthographic_projection (LP: #1175545)
  * removed unneeded loop over sources in disaggregation calculator
    (LP: #1174692)
  * included amplification factor in Si&Midorikawa 1999 GMPE
  * Si and Midorikawa 1999
  * Add `type` attr to MFD and source classes (LP: #1045711)
  * Restrict ComplexFaultSourceSurface to not pathological cases (LP: #1154024)
  * Rename CharacteristicSource to CharacteristicFaultSource
  * Characteristic source
  * Multi Surface
  * Fix for an obscure `cascading union` use case in RectangularMesh
    (LP: #1133447)
  * Rect mesh enclosing poly bug
  * fixed unstable behaviour of method geodetic.intervals_between
  * Correction to the disaggregation equation (LP: #1116262)
  * fixed bug in calculation of faulting style correction term

 -- Matteo Nastasi (GEM Foundation) <nastasi@openquake.org>  Mon, 24 Jun 2013 16:01:28 +0200

python-oq-hazardlib (0.10.0-0) precise; urgency=low

  * Rename of the package and namespace refactoring

 -- Matteo Nastasi (GEM Foundation) <nastasi@openquake.org>  Sat, 09 Feb 2013 08:44:20 +0100

python-oq-hazardlib (0.9.1-1) precise; urgency=low

  * Upstream release

 -- Muharem Hrnjadovic <mh@foldr3.com>  Fri, 19 Oct 2012 09:13:25 +0200

python-oq-hazardlib (0.9-3) precise; urgency=low

  * Make sure the check_gsim.py module is included in the package

 -- Muharem Hrnjadovic <mh@foldr3.com>  Thu, 13 Sep 2012 09:25:39 +0200

python-oq-hazardlib (0.9-2) precise; urgency=low

  * switch architecture to "any" (due to C extension modules)

 -- Muharem Hrnjadovic <mh@foldr3.com>  Tue, 11 Sep 2012 12:12:34 +0200

python-oq-hazardlib (0.9-1) precise; urgency=low

  * Upstream release (LP: #1045213)

 -- Muharem Hrnjadovic <mh@foldr3.com>  Tue, 11 Sep 2012 08:26:10 +0200

python-oq-hazardlib (0.8-1) precise; urgency=low

  * Upstream release

 -- Muharem Hrnjadovic <mh@foldr3.com>  Thu, 19 Jul 2012 16:27:39 +0200<|MERGE_RESOLUTION|>--- conflicted
+++ resolved
@@ -1,11 +1,5 @@
-<<<<<<< HEAD
-
-  [Yen-Shin Chen]
-  * Rupture: fix a bug in get_dppvalue
-=======
   [Graeme Weatherill]
   * Adds 'sample' method to PMF class
->>>>>>> b9468f79
 
   [Matteo Nastasi]
   * Packaging system improvement
